//! Non-empty iterators.

<<<<<<< HEAD
use core::fmt;
=======
use crate::nev;
use crate::NEVec;
use std::cell::RefCell;
>>>>>>> d6a35969
use std::cmp::Ordering;
use std::collections::HashMap;
use std::collections::HashSet;
use std::hash::BuildHasher;
use std::hash::Hash;
use std::iter::Peekable;
<<<<<<< HEAD
use std::iter::Product;
use std::iter::Sum;
=======
use std::iter::{Product, Sum};
>>>>>>> d6a35969
use std::num::NonZeroUsize;
use std::rc::Rc;
use std::result::Result;

use crate::NEVec;

// Iterator structs which _always_ have something if the source iterator is
// non-empty:
//
// - [x] Chain (if one, the other, or both are nonempty)
// - [x] Cloned
// - [x] Copied
// - [ ] Cycle
// - [x] Enumerate
// - [x] Map
// - [x] Once
// - [ ] Scan
// - [x] Take
// - [x] Zip (if both are nonempty)

/// Creates an iterator that yields an element exactly once.
///
/// See also [`std::iter::once`].
pub fn once<T>(value: T) -> Once<T> {
    Once::new(value)
}

/// An [`Iterator`] that is guaranteed to have at least one item.
///
/// By implementing `NonEmptyIterator` for a type the implementor is responsible
/// for ensuring that non-emptiness holds. Not holding up the non-emptiness
/// invariant may lead to panics and/or undefined behavior.
pub trait NonEmptyIterator: IntoIterator {
    /// Advances this non-empty iterator, this consumes the iterator and returns
    /// the first item and a possibly empty iterator containing the rest of the
    /// elements.
    #[must_use]
    fn next(self) -> (Self::Item, Self::IntoIter)
    where
        Self: Sized,
    {
        let mut iter = self.into_iter();
        (iter.next().unwrap(), iter)
    }

    /// Tests if every element of the iterator matches a predicate.
    ///
    /// Because this function always advances the iterator at least once, the
    /// non-empty guarantee is invalidated. Therefore, this function consumes
    /// this `NonEmptyIterator`.
    ///
    /// See also [`Iterator::all`].
    ///
    /// # Examples
    ///
    /// ```
    /// use nonempty_collections::*;
    ///
    /// let n = nev![2, 2, 2];
    /// assert!(n.iter().all(|n| n % 2 == 0));
    /// assert!(n.iter().into_iter().all(|n| n % 2 == 0));
    /// ```
    #[must_use]
    fn all<F>(self, f: F) -> bool
    where
        Self: Sized,
        F: FnMut(Self::Item) -> bool,
    {
        self.into_iter().all(f)
    }

    /// Tests if any element of the iterator matches a predicate.
    ///
    /// Because this function always advances the iterator at least once, the
    /// non-empty guarantee is invalidated. Therefore, this function consumes
    /// this `NonEmptyIterator`.
    ///
    /// See also [`Iterator::any`].
    ///
    /// # Examples
    ///
    /// ```
    /// use nonempty_collections::*;
    ///
    /// let n = nev![1, 1, 1, 2, 1, 1];
    /// assert!(n.iter().any(|n| n % 2 == 0));
    /// assert!(!n.iter().any(|n| n % 3 == 0));
    /// ```
    #[must_use]
    fn any<F>(self, f: F) -> bool
    where
        Self: Sized,
        F: FnMut(Self::Item) -> bool,
    {
        self.into_iter().any(f)
    }

    /// Searches for an element of an iterator that satisfies a predicate.
    ///
    /// Because this function always advances the iterator at least once, the
    /// non-empty guarantee is invalidated. Therefore, this function consumes
    /// this `NonEmptyIterator`.
    ///
    /// See also [`Iterator::find`].
    ///
    /// # Examples
    ///
    /// ```
    /// use nonempty_collections::*;
    ///
    /// let n = nev![1, 3, 5, 7, 9, 10];
    /// assert_eq!(Some(&10), n.iter().find(|n| *n % 2 == 0));
    /// assert_eq!(None, n.iter().find(|n| **n > 10));
    /// ```
    #[must_use]
    fn find<P>(self, predicate: P) -> Option<Self::Item>
    where
        Self: Sized,
        P: FnMut(&Self::Item) -> bool,
    {
        self.into_iter().find(predicate)
    }

    /// Takes two iterators and creates a new non-empty iterator over both in
    /// sequence.
    ///
    /// Note that the second iterator need not be empty.
    ///
    /// See also [`Iterator::chain`].
    ///
    /// ```
    /// use nonempty_collections::*;
    ///
    /// let v = nev![1, 2, 3];
    /// let s = nes![4, 5, 6];
    /// let mut r: Vec<_> = v.into_nonempty_iter().chain(s).collect();
    /// r.sort();
    ///
    /// assert_eq!(vec![1, 2, 3, 4, 5, 6], r);
    /// ```
    fn chain<U>(self, other: U) -> Chain<Self::IntoIter, U::IntoIter>
    where
        Self: Sized,
        U: IntoIterator<Item = Self::Item>,
    {
        Chain {
            inner: self.into_iter().chain(other),
        }
    }

    /// Creates a non-empty iterator which clones all of its elements.
    ///
    /// This is useful when you have an iterator over `&T`, but you need an
    /// iterator over `T`.
    ///
    /// See also [`Iterator::cloned`].
    ///
    /// ```
    /// use nonempty_collections::NEVec;
    /// use nonempty_collections::*;
    ///
    /// #[derive(Debug, Clone, PartialEq, Eq)]
    /// enum Foo {
    ///     A,
    ///     B,
    ///     C,
    /// }
    ///
    /// let v0 = nev![Foo::A, Foo::B, Foo::C];
    /// let v1: NEVec<_> = v0.iter().collect();
    /// let v2: NEVec<_> = v0.iter().cloned().collect();
    ///
    /// assert_eq!(nev![&Foo::A, &Foo::B, &Foo::C], v1);
    /// assert_eq!(nev![Foo::A, Foo::B, Foo::C], v2);
    /// ```
    fn cloned<'a, T>(self) -> Cloned<Self>
    where
        Self: Sized + NonEmptyIterator<Item = &'a T>,
<<<<<<< HEAD
        T: 'a + Clone,
=======
        T: Clone + 'a,
>>>>>>> d6a35969
    {
        Cloned { iter: self }
    }

    /// Transforms an iterator into a collection, or some other concrete value.
    ///
    /// See also [`Iterator::collect`].
    ///
    /// ```
    /// use nonempty_collections::*;
    ///
    /// let n0 = nev![1, 2, 3, 4];
    /// let n1 = n0.into_nonempty_iter().collect();
    /// assert_eq!(nev![1, 2, 3, 4], n1);
    /// ```
    #[must_use]
    fn collect<B>(self) -> B
    where
        Self: Sized,
        B: FromNonEmptyIterator<Self::Item>,
    {
        FromNonEmptyIterator::from_nonempty_iter(self)
    }

    /// Creates a non-empty iterator which copies all of its elements.
    ///
    /// See also [`Iterator::copied`].
    ///
    /// ```
    /// use nonempty_collections::*;
    ///
    /// let n0 = nev![1, 2, 3, 4];
    /// let n1 = n0.iter().copied().collect();
    /// assert_eq!(n0, n1);
    /// ```
<<<<<<< HEAD
    fn copied<'a, T>(self) -> Copied<Self::IntoIter>
    where
        Self: Sized + NonEmptyIterator<Item = &'a T>,
        T: 'a + Copy,
=======
    fn copied<'a, T>(self) -> Copied<Self>
    where
        Self: Sized + NonEmptyIterator<Item = &'a T>,
        T: Copy + 'a,
>>>>>>> d6a35969
    {
        Copied {
            iter: self.into_iter().copied(),
        }
    }

    /// Consumes the non-empty iterator, counting the number of iterations and
    /// returning it.
    ///
    /// See also [`Iterator::count`].
    ///
    /// ```
    /// use nonempty_collections::*;
    ///
    /// let n = nev![1];
    /// assert_eq!(1, n.iter().count().get());
    ///
    /// let n = nev![1, 2, 3, 4, 5, 6];
    /// assert_eq!(6, n.iter().count().get());
    /// ````
    #[must_use]
    fn count(self) -> NonZeroUsize
    where
        Self: Sized,
    {
        unsafe { NonZeroUsize::new_unchecked(self.into_iter().count()) }
    }

    /// Creates a non-empty iterator which gives the current iteration count as
    /// well as the next value.
    ///
    /// See also [`Iterator::enumerate`].
    ///
    /// ```
    /// use nonempty_collections::*;
    ///
    /// let s = nes!["Doriath", "Gondolin", "Nargothrond"];
    /// let total: usize = s.iter().enumerate().map(|(c, _)| c).sum();
    /// assert_eq!(3, total);
    /// ```
    fn enumerate(self) -> Enumerate<Self>
    where
        Self: Sized,
    {
        Enumerate { iter: self }
    }

    /// Creates an iterator which uses a closure to determine if an element
    /// should be yielded.
    ///
    /// **Note:** The iterator returned by this method is **not** a
    /// `NonEmptyIterator`, since there is never a guarantee that any element
    /// will pass the predicate.
    ///
    /// See also [`Iterator::filter`].
    ///
    /// ```
    /// use nonempty_collections::*;
    ///
    /// let n = nev![1, 2, 3, 4, 5, 6];
    /// let v: Vec<_> = n.iter().map(|x| x * 2).filter(|&x| x % 3 == 0).collect();
    /// assert_eq!(vec![6, 12], v);
    /// ```
    fn filter<P>(self, predicate: P) -> std::iter::Filter<<Self as IntoIterator>::IntoIter, P>
    where
        Self: Sized,
        P: FnMut(&<Self as IntoIterator>::Item) -> bool,
    {
        self.into_iter().filter(predicate)
    }

    /// Creates an iterator that both filters and maps.
    ///
    /// **Note:** The iterator returned by this method is **not** a
    /// `NonEmptyIterator`, since there is never a guarantee that any element
    /// will yield `Some` from the given function.
    ///
    /// See also [`Iterator::filter_map`].
    ///
    /// ```
    /// use nonempty_collections::*;
    ///
    /// let v = nev!["Frodo", "Sam", "", "Peregrin", "Meriadoc"];
    /// let firsts: Vec<char> = v
    ///     .into_nonempty_iter()
    ///     .filter_map(|s| s.chars().next())
    ///     .collect();
    /// assert_eq!(vec!['F', 'S', 'P', 'M'], firsts);
    /// ```
    fn filter_map<B, F>(self, f: F) -> std::iter::FilterMap<<Self as IntoIterator>::IntoIter, F>
    where
        Self: Sized,
        F: FnMut(<Self as IntoIterator>::Item) -> Option<B>,
    {
        self.into_iter().filter_map(f)
    }

    /// Creates an iterator that works like `map`, but flattens nested,
    /// non-empty structure.
    ///
    /// See also [`Iterator::flat_map`].
    ///
    /// ```
    /// use nonempty_collections::*;
    ///
    /// let v = nev![1, 2, 3];
    /// let r = v.into_nonempty_iter().flat_map(|n| nev![n]).collect();
    /// assert_eq!(nev![1, 2, 3], r);
    /// ```
    #[inline]
    fn flat_map<U, F>(self, f: F) -> FlatMap<Self::IntoIter, U, F>
    where
        Self: Sized,
        F: FnMut(Self::Item) -> U,
        U: IntoNonEmptyIterator,
    {
        FlatMap {
            inner: self.into_iter().flat_map(f),
        }
    }

    // fn flatten<F, V>(self) -> FlatMap<Self, V, F>
    // where
    //     Self: Sized,
    //     Self::Item: IntoNonEmptyIterator<IntoIter = V, Item = V::Item>,
    //     V: NonEmptyIterator,
    // {
    //     self.flat_map(|ne| ne)
    // }

    /// Folds every element into an accumulator by applying an operation,
    /// returning the final result.
    ///
    /// See also [`Iterator::fold`].
    ///
    /// ```
    /// use nonempty_collections::*;
    ///
    /// let n = nev![1, 2, 3, 4];
    /// let r = n.into_nonempty_iter().fold(0, |acc, x| acc + x);
    /// assert_eq!(10, r);
    /// ```
    #[must_use]
    fn fold<B, F>(self, init: B, f: F) -> B
    where
        Self: Sized,
        F: FnMut(B, Self::Item) -> B,
    {
        self.into_iter().fold(init, f)
    }

    /// Group the non-empty input stream into concrete, non-empty subsections
    /// via a given function. The cutoff criterion is whether the return value
    /// of `f` changes between two consecutive elements.
    ///
    /// ```
    /// use nonempty_collections::*;
    ///
    /// let n = nev![1,1,2,3,3];
    /// let r: NEVec<_> = n.into_nonempty_iter().group_by(|n| *n).collect();
    /// assert_eq!(r, nev![nev![1,1], nev![2], nev![3,3]]);
    ///
    /// let n = nev![2,4,6,7,9,1,2,4,6,3];
    /// let r: NEVec<_> = n.into_nonempty_iter().group_by(|n| n % 2 == 0).collect();
    /// assert_eq!(r, nev![nev![2,4,6], nev![7,9,1], nev![2,4,6], nev![3]]);
    /// ```
    fn group_by<K, F>(self, f: F) -> NEGroupBy<Self, K, Self::Item, F>
    where
        Self: Sized,
        F: FnMut(&Self::Item) -> K,
        K: PartialEq,
    {
        NEGroupBy {
            iter: self,
            f,
            prev: None,
            curr: None,
        }
    }

    /// Takes a closure and creates a non-empty iterator which calls that
    /// closure on each element.
    ///
    /// If `self` is a `NonEmptyIterator`, then so is [`Map`].
    ///
    /// See also [`Iterator::map`].
    ///
    /// ```
    /// use nonempty_collections::NEVec;
    /// use nonempty_collections::*;
    ///
    /// let s = nes![1, 2, 3];
    /// let mut v: NEVec<_> = s.iter().map(|n| n * 2).collect();
    /// v.sort();
    /// assert_eq!(nev![2, 4, 6], v);
    /// ```
    #[inline]
    fn map<U, F>(self, f: F) -> Map<Self, F>
    where
        Self: Sized,
        F: FnMut(Self::Item) -> U,
    {
        Map {
            iter: self.into_iter().map(f),
        }
    }

    /// Returns the maximum element of a non-empty iterator.
    ///
    /// Unlike [`Iterator::max`], this always yields a value.
    ///
    /// ```
    /// use nonempty_collections::*;
    ///
    /// let v = nev![1, 1000, 2, 3];
    /// assert_eq!(1000, v.into_nonempty_iter().max());
    /// ```
    #[must_use]
    fn max(self) -> Self::Item
    where
        Self: Sized,
        Self::Item: Ord,
    {
        self.max_by(Ord::cmp)
    }

    /// Returns the element that gives the maximum value with respect to the
    /// given comparison function.
    ///
    /// Unlike [`Iterator::max_by`], this always yields a value.
    #[must_use]
    fn max_by<F>(self, compare: F) -> Self::Item
    where
        Self: Sized,
        F: Fn(&Self::Item, &Self::Item) -> Ordering,
    {
        let (first, iter) = self.next();

        iter.into_iter()
            .fold(first, |acc, item| match compare(&acc, &item) {
                Ordering::Less => item,
                _ => acc,
            })
    }

    /// Returns the element that gives the maximum value from the
    /// specified function.
    ///
    /// There are two differences with [`Iterator::max_by_key`]:
    /// - this function always yields a value while [`Iterator::max_by_key`]
    ///   yields an `Option`.
    /// - if several elements are equally maximum, the *first* element is
    ///   returned (unlike [`Iterator::max_by_key`] which returns the last
    ///   element).
    ///
    /// # Examples
    ///
    /// ```
    /// use nonempty_collections::*;
    /// let max = nev!["hi", "hey", "rust", "yolo"]
    ///     .into_nonempty_iter()
    ///     .max_by_key(|item| item.len());
    /// assert_eq!("rust", max);
    /// ```
    #[must_use]
    fn max_by_key<B, F>(self, mut key: F) -> Self::Item
    where
        Self: Sized,
        B: Ord,
        F: FnMut(&Self::Item) -> B,
    {
        self.map(|item| (key(&item), item))
            .max_by(|(left_key, _), (right_key, _)| left_key.cmp(right_key))
            .1
    }

    /// Returns the minimum element of a non-empty iterator.
    ///
    /// Unlike [`Iterator::min`], this always yields a value.
    ///
    /// ```
    /// use nonempty_collections::*;
    ///
    /// let v = nev![1000, 1, 2000, 3000];
    /// assert_eq!(1, v.into_nonempty_iter().min());
    /// ```
    #[must_use]
    fn min(self) -> Self::Item
    where
        Self: Sized,
        Self::Item: Ord,
    {
        self.min_by(Ord::cmp)
    }

    /// Returns the element that gives the minimum value with respect to the
    /// given comparison function.
    ///
    /// Unlike [`Iterator::min_by`], this always yields a value.
    #[must_use]
    fn min_by<F>(self, compare: F) -> Self::Item
    where
        Self: Sized,
        F: Fn(&Self::Item, &Self::Item) -> Ordering,
    {
        let (first, iter) = self.next();

        iter.into_iter()
            .fold(first, |acc, item| match compare(&acc, &item) {
                Ordering::Greater => item,
                _ => acc,
            })
    }

    /// Returns the element that gives the minimum value from the
    /// specified function.
    ///
    /// There are two differences with [`Iterator::min_by_key`]:
    /// - this function always yields a value while [`Iterator::min_by_key`]
    ///   yields an `Option`.
    /// - if several elements are equally minimum, the *first* element is
    ///   returned (unlike [`Iterator::min_by_key`] which returns the last
    ///   element).
    ///
    /// # Examples
    ///
    /// ```
    /// use nonempty_collections::*;
    /// let min = nev!["hi", "hello", "greetings", "hy"]
    ///     .into_nonempty_iter()
    ///     .min_by_key(|item| item.len());
    /// assert_eq!("hi", min);
    /// ```
    #[must_use]
    fn min_by_key<B, F>(self, mut key: F) -> Self::Item
    where
        Self: Sized,
        B: Ord,
        F: FnMut(&Self::Item) -> B,
    {
        self.map(|item| (key(&item), item))
            .min_by(|(left_key, _), (right_key, _)| left_key.cmp(right_key))
            .1
    }

    /// Returns the `n`th element of the iterator.
    ///
    /// This function consumes this `NonEmptyIterator`. [`Self::next()`] can be
    /// used for getting the first element and a reference to an iterator
    /// over the remaining elements.
    ///
    /// See also [`Iterator::nth`].
    ///
    /// ```
    /// use nonempty_collections::*;
    ///
    /// let n = nev![0, 1, 2, 3, 4, 5, 6];
    /// assert_eq!(Some(&0), n.iter().nth(0));
    ///
    /// let n = nev![0, 1, 2, 3, 4, 5, 6];
    /// assert_eq!(Some(&6), n.iter().nth(6));
    ///
    /// let n = nev![0, 1, 2, 3, 4, 5, 6];
    /// assert_eq!(None, n.iter().nth(100));
    /// ```
    fn nth(self, n: usize) -> Option<Self::Item>
    where
        Self: Sized,
    {
        self.into_iter().nth(n)
    }

    /// Skip the first `n` elements.
    ///
    /// Note that the result will not be non-empty.
    ///
    /// See also [`Iterator::skip`].
    ///
    /// ```
    /// use nonempty_collections::*;
    ///
    /// let v = nev![1, 2, 3];
    /// assert_eq!(Some(&3), v.iter().skip(2).next());
    /// ```
    fn skip(self, n: usize) -> std::iter::Skip<<Self as IntoIterator>::IntoIter>
    where
        Self: Sized,
    {
        self.into_iter().skip(n)
    }

    /// Skips over all initial elements that pass a given predicate.
    ///
    /// **Note**: This does not yield a non-empty iterator, since there is no
    /// guarantee that anything will fail the predicate.
    ///
    /// See also [`Iterator::skip_while`].
    ///
    /// ```
    /// use nonempty_collections::*;
    ///
    /// let v = nev![2, 4, 6, 7, 8];
    /// let r: Vec<_> = v.into_nonempty_iter().skip_while(|n| n % 2 == 0).collect();
    /// assert_eq!(vec![7, 8], r);
    /// ```
    fn skip_while<P>(self, pred: P) -> std::iter::SkipWhile<<Self as IntoIterator>::IntoIter, P>
    where
        Self: Sized,
        P: FnMut(&<Self as IntoIterator>::Item) -> bool,
    {
        self.into_iter().skip_while(pred)
    }

    /// Sums the elements of a non-empty iterator.
    ///
    /// See also [`Iterator::sum`].
    ///
    /// ```
    /// use nonempty_collections::*;
    ///
    /// let sum: u32 = nev![1, 2, 3, 4].iter().sum();
    /// assert_eq!(10, sum);
    /// ```
    #[must_use]
    fn sum<S>(self) -> S
    where
        Self: Sized + IntoIterator,
        S: Sum<<Self as IntoIterator>::Item>,
    {
        Sum::sum(self.into_iter())
    }

    /// Iterates over the first `n` elements, or fewer if the underlying
    /// iterator ends sooner.
    ///
    /// See also [`Iterator::take`].
    ///
    /// # Panics
    ///
    /// Panics if `n == 0`.
    ///
    /// # Examples
    ///
    /// ```
    /// use core::num::NonZeroUsize;
    ///
    /// use nonempty_collections::*;
    ///
    /// let n: NEVec<_> = nev![1, 2, 3]
    ///     .iter()
    ///     .map(|n| n * 2)
    ///     .take(NonZeroUsize::new(2).unwrap())
    ///     .collect();
    /// assert_eq!(nev![2, 4], n);
    /// ```
    fn take(self, n: NonZeroUsize) -> Take<Self>
    where
        Self: Sized,
    {
        Take {
            iter: self.into_iter().take(n.get()),
        }
    }

    /// Iterates over all initial elements that pass a given predicate.
    ///
    /// **Note**: This does not yield a non-empty iterator, since there is no
    /// guarantee that anything will pass the predicate.
    ///
    /// See also [`Iterator::take_while`].
    ///
    /// ```
    /// use nonempty_collections::*;
    ///
    /// let v = nev![2, 4, 6, 7, 8];
    /// let r: Vec<_> = v.into_nonempty_iter().take_while(|n| n % 2 == 0).collect();
    /// assert_eq!(vec![2, 4, 6], r);
    /// ```
    fn take_while<P>(self, pred: P) -> std::iter::TakeWhile<<Self as IntoIterator>::IntoIter, P>
    where
        Self: Sized,
        P: FnMut(&<Self as IntoIterator>::Item) -> bool,
    {
        self.into_iter().take_while(pred)
    }

    /// Iterates over the entire non-empty iterator, multiplying all the
    /// elements.
    ///
    /// See also [`Iterator::product`].
    ///
    /// ```
    /// use nonempty_collections::*;
    ///
    /// let prod: u32 = nev![1, 2, 3, 4].iter().product();
    /// assert_eq!(24, prod);
    /// ```
    #[must_use]
    fn product<P>(self) -> P
    where
        Self: Sized + IntoIterator,
        P: Product<<Self as IntoIterator>::Item>,
    {
        Product::product(self.into_iter())
    }

    /// "Zips up" two non-empty iterators into a single one, while preserving
    /// non-emptiness.
    ///
    /// See also [`Iterator::zip`].
    ///
    /// ```
    /// use nonempty_collections::*;
    ///
    /// let a = nev![1, 2, 3];
    /// let b = nev![4, 5, 6, 7];
    /// let r = a
    ///     .into_nonempty_iter()
    ///     .zip(b)
    ///     .map(|(av, bv)| av + bv)
    ///     .collect();
    /// assert_eq!(nev![5, 7, 9], r);
    /// ```
    fn zip<U>(self, other: U) -> Zip<Self::IntoIter, U::IntoIter>
    where
        Self: Sized,
        U: IntoNonEmptyIterator,
    {
        Zip {
            inner: self.into_iter().zip(other),
        }
    }

    /// Reduces the elements to a single one, by repeatedly applying a reducing
    /// operation.
    ///
    /// See also [`Iterator::reduce`].
    ///
    /// ```
    /// use nonempty_collections::*;
    ///
    /// let a = nev![1, 2, 3, 4];
    /// let b = a.clone();
    ///
    /// let x = a.into_nonempty_iter().reduce(|acc, v| acc + v);
    /// assert_eq!(x, 10);
    ///
    /// let y = b.into_nonempty_iter().reduce(|acc, v| acc * v);
    /// assert_eq!(y, 24);
    /// ```
    #[must_use]
    fn reduce<F>(self, f: F) -> Self::Item
    where
        Self: Sized,
        F: FnMut(Self::Item, Self::Item) -> Self::Item,
    {
        self.into_iter().reduce(f).unwrap()
    }
}

/// Conversion from a [`NonEmptyIterator`].
pub trait FromNonEmptyIterator<T>: Sized {
    /// Creates a value from a [`NonEmptyIterator`].
    fn from_nonempty_iter<I>(iter: I) -> Self
    where
        I: IntoNonEmptyIterator<Item = T>;
}

impl<T> FromNonEmptyIterator<T> for Vec<T> {
    fn from_nonempty_iter<I>(iter: I) -> Self
    where
        I: IntoNonEmptyIterator<Item = T>,
    {
        iter.into_nonempty_iter().into_iter().collect()
    }
}

<<<<<<< HEAD
impl<T: Eq + Hash, S: BuildHasher + Default> FromNonEmptyIterator<T> for HashSet<T, S> {
=======
impl<K, V> FromNonEmptyIterator<(K, V)> for HashMap<K, V>
where
    K: Eq + Hash,
{
    fn from_nonempty_iter<I>(iter: I) -> Self
    where
        I: IntoNonEmptyIterator<Item = (K, V)>,
    {
        let ((head_key, head_val), rest) = iter.into_nonempty_iter().first();

        let mut hm = HashMap::new();
        hm.insert(head_key, head_val);
        hm.extend(rest);
        hm
    }
}

impl<T> FromNonEmptyIterator<T> for HashSet<T>
where
    T: Eq + Hash,
{
>>>>>>> d6a35969
    fn from_nonempty_iter<I>(iter: I) -> Self
    where
        I: IntoNonEmptyIterator<Item = T>,
    {
        iter.into_nonempty_iter().into_iter().collect()
    }
}

impl<A, E, V> FromNonEmptyIterator<Result<A, E>> for Result<V, E>
where
    V: FromNonEmptyIterator<A>,
{
    fn from_nonempty_iter<I>(iter: I) -> Result<V, E>
    where
        I: IntoNonEmptyIterator<Item = Result<A, E>>,
    {
        let (head, rest) = iter.into_nonempty_iter().next();
        let head: A = head?;

        let mut buf = NEVec::new(head);

        for item in rest {
            let item: A = item?;
            buf.push(item);
        }
        let new_iter = buf.into_nonempty_iter();
        let output: V = FromNonEmptyIterator::from_nonempty_iter(new_iter);
        Ok(output)
    }
}

impl<I: NonEmptyIterator> IntoNonEmptyIterator for I {
    type IntoNEIter = I;

    fn into_nonempty_iter(self) -> Self::IntoNEIter {
        self
    }
}

/// Conversion into a [`NonEmptyIterator`].
pub trait IntoNonEmptyIterator: IntoIterator {
    /// Which kind of [`NonEmptyIterator`] are we turning this into?
    type IntoNEIter: NonEmptyIterator<Item = Self::Item>;

    /// Creates a [`NonEmptyIterator`] from a value.
    fn into_nonempty_iter(self) -> Self::IntoNEIter;
}

/// Similar to [`std::iter::Map`], but with additional non-emptiness guarantees.
#[derive(Clone)]
#[must_use = "non-empty iterators are lazy and do nothing unless consumed"]
pub struct Map<I: NonEmptyIterator, F> {
    iter: std::iter::Map<I::IntoIter, F>,
}

impl<U, I, F> NonEmptyIterator for Map<I, F>
where
    I: NonEmptyIterator,
    F: FnMut(I::Item) -> U,
{
}

/// ```
/// use nonempty_collections::*;
///
/// let v: Vec<_> = nev![1, 2, 3].iter().map(|n| n * 2).collect();
/// ```
impl<U, I, F> IntoIterator for Map<I, F>
where
    I: NonEmptyIterator,
    F: FnMut(I::Item) -> U,
{
    type Item = U;

    type IntoIter = std::iter::Map<I::IntoIter, F>;

    fn into_iter(self) -> Self::IntoIter {
        self.iter
    }
}

impl<I, F> fmt::Debug for Map<I, F>
where
    I: NonEmptyIterator,
    I::IntoIter: fmt::Debug,
{
    fn fmt(&self, f: &mut fmt::Formatter<'_>) -> fmt::Result {
        self.iter.fmt(f)
    }
}

/// An iterator that clones the elements of an underlying iterator.
///
/// See also [`std::iter::Cloned`].
#[derive(Clone)]
#[must_use = "non-empty iterators are lazy and do nothing unless consumed"]
pub struct Cloned<I> {
    iter: I,
}

impl<'a, I, T: 'a> NonEmptyIterator for Cloned<I>
where
    I: NonEmptyIterator<Item = &'a T>,
    T: Clone,
{
}

impl<'a, I, T: 'a> IntoIterator for Cloned<I>
where
    I: IntoIterator<Item = &'a T>,
    T: Clone,
{
    type Item = T;

    type IntoIter = std::iter::Cloned<I::IntoIter>;

    fn into_iter(self) -> Self::IntoIter {
        self.iter.into_iter().cloned()
    }
}

impl<I: fmt::Debug> fmt::Debug for Cloned<I> {
    fn fmt(&self, f: &mut fmt::Formatter<'_>) -> fmt::Result {
        self.iter.fmt(f)
    }
}

/// An iterator that yields the current count and the element during iteration.
///
/// See also [`std::iter::Enumerate`].
#[derive(Clone)]
#[must_use = "non-empty iterators are lazy and do nothing unless consumed"]
pub struct Enumerate<I> {
    iter: I,
}

impl<I> NonEmptyIterator for Enumerate<I> where I: NonEmptyIterator {}

impl<I> IntoIterator for Enumerate<I>
where
    I: IntoIterator,
{
    type Item = (usize, I::Item);

    type IntoIter = std::iter::Enumerate<I::IntoIter>;

    fn into_iter(self) -> Self::IntoIter {
        self.iter.into_iter().enumerate()
    }
}

impl<I: fmt::Debug> fmt::Debug for Enumerate<I> {
    fn fmt(&self, f: &mut fmt::Formatter<'_>) -> fmt::Result {
        self.iter.fmt(f)
    }
}

/// A non-empty iterator that only iterates over the first `n` iterations.
///
/// See also [`Iterator::take`].
#[derive(Clone)]
#[must_use = "non-empty iterators are lazy and do nothing unless consumed"]
pub struct Take<I: NonEmptyIterator> {
    iter: std::iter::Take<I::IntoIter>,
}

impl<I> NonEmptyIterator for Take<I> where I: NonEmptyIterator {}

/// ```
/// use core::num::NonZeroUsize;
///
/// use nonempty_collections::*;
///
/// let v = nev![1, 2, 3];
/// let r = v
///     .iter()
///     .take(NonZeroUsize::new(1).unwrap())
///     .into_iter()
///     .count();
/// assert_eq!(1, r);
/// ```
impl<I> IntoIterator for Take<I>
where
    I: NonEmptyIterator,
{
    type Item = I::Item;

    type IntoIter = std::iter::Take<I::IntoIter>;

    fn into_iter(self) -> Self::IntoIter {
        self.iter
    }
}

impl<I> fmt::Debug for Take<I>
where
    I: NonEmptyIterator,
    I::IntoIter: fmt::Debug,
{
    fn fmt(&self, f: &mut fmt::Formatter<'_>) -> fmt::Result {
        self.iter.fmt(f)
    }
}

/// A non-empty iterator that links two iterators together, in a chain.
#[derive(Clone)]
#[must_use = "non-empty iterators are lazy and do nothing unless consumed"]
pub struct Chain<A, B> {
    inner: std::iter::Chain<A, B>,
}

impl<A, B> NonEmptyIterator for Chain<A, B>
where
    A: Iterator,
    B: Iterator<Item = A::Item>,
{
}

impl<A, B> IntoIterator for Chain<A, B>
where
    A: Iterator,
    B: Iterator<Item = A::Item>,
{
    type Item = A::Item;

    type IntoIter = std::iter::Chain<A, B>;

    fn into_iter(self) -> Self::IntoIter {
        self.inner
    }
}

impl<A, B> fmt::Debug for Chain<A, B>
where
    A: fmt::Debug,
    B: fmt::Debug,
{
    fn fmt(&self, f: &mut fmt::Formatter<'_>) -> fmt::Result {
        self.inner.fmt(f)
    }
}

/// A non-empty iterator that yields an element exactly once.
#[derive(Clone)]
#[must_use = "non-empty iterators are lazy and do nothing unless consumed"]
pub struct Once<T> {
    inner: std::iter::Once<T>,
}

impl<T> Once<T> {
    pub(crate) fn new(value: T) -> Once<T> {
        Once {
            inner: std::iter::once(value),
        }
    }
}

impl<T> NonEmptyIterator for Once<T> {}

impl<T> IntoIterator for Once<T> {
    type Item = T;

    type IntoIter = std::iter::Once<T>;

    fn into_iter(self) -> Self::IntoIter {
        self.inner
    }
}

impl<T: fmt::Debug> fmt::Debug for Once<T> {
    fn fmt(&self, f: &mut fmt::Formatter<'_>) -> fmt::Result {
        self.inner.fmt(f)
    }
}

/// A non-empty iterator that copies the elements of an underlying non-empty
/// iterator.
///
/// See also [`std::iter::Copied`].
#[derive(Clone)]
#[must_use = "non-empty iterators are lazy and do nothing unless consumed"]
pub struct Copied<I> {
    iter: std::iter::Copied<I>,
}

impl<'a, I, T: 'a> NonEmptyIterator for Copied<I>
where
    I: Iterator<Item = &'a T>,
    T: Copy,
{
}

impl<'a, I, T: 'a> IntoIterator for Copied<I>
where
    I: Iterator<Item = &'a T>,
    T: Copy,
{
    type Item = T;

    type IntoIter = std::iter::Copied<I>;

    fn into_iter(self) -> Self::IntoIter {
        self.iter
    }
}

impl<'a, I, T: 'a> fmt::Debug for Copied<I>
where
    I: Iterator<Item = &'a T> + fmt::Debug,
{
    fn fmt(&self, f: &mut fmt::Formatter<'_>) -> fmt::Result {
        self.iter.fmt(f)
    }
}

/// A non-empty iterator that "zips up" its sources.
///
/// See also [`std::iter::Zip`].
#[derive(Clone)]
#[must_use = "non-empty iterators are lazy and do nothing unless consumed"]
pub struct Zip<A, B> {
    inner: std::iter::Zip<A, B>,
}

impl<A, B> NonEmptyIterator for Zip<A, B>
where
    A: Iterator,
    B: Iterator,
{
}

impl<A, B> IntoIterator for Zip<A, B>
where
    A: Iterator,
    B: Iterator,
{
    type Item = (A::Item, B::Item);

    type IntoIter = std::iter::Zip<A, B>;

    fn into_iter(self) -> Self::IntoIter {
        self.inner
    }
}

<<<<<<< HEAD
impl<A, B> fmt::Debug for Zip<A, B>
=======
/// Wrapper struct for powering [`NonEmptyIterator::group_by`].
pub struct NEGroupBy<I, K, V, F> {
    iter: I,
    f: F,
    prev: Option<K>,
    curr: Option<NEVec<V>>,
}

impl<I, K, V, F> NonEmptyIterator for NEGroupBy<I, K, V, F>
where
    I: NonEmptyIterator<Item = V>,
    F: FnMut(&V) -> K,
    K: PartialEq,
{
    type Item = NEVec<V>;

    type IntoIter = Peekable<GroupBy<<I::IntoIter as IntoIterator>::IntoIter, K, V, F>>;

    fn first(self) -> (Self::Item, Self::IntoIter) {
        let (mut head, iter) = self.iter.first();

        let gb = GroupBy {
            iter: iter.into_iter(),
            f: Rc::new(RefCell::new(self.f)),
            prev: None,
            curr: None,
        };

        let rc = gb.f.clone();
        let mut peek = gb.peekable();

        match peek.peek() {
            Some(c) => {
                // Proactive drop of `f` to avoid a panic elsewhere.
                let must_append = {
                    let mut f = rc.borrow_mut();
                    f(&head) == f(c.first())
                };

                if must_append {
                    // NOTE: This is a safe unwrap.
                    let mut next = peek.next().unwrap();

                    // HACK: 2024-08-26 This is a way to fuse two NEVec when you
                    // don't own one of them.
                    let old_head = &mut next.head;
                    std::mem::swap(old_head, &mut head);
                    next.tail.push(head);
                    next.tail.rotate_right(1);

                    (next, peek)
                } else {
                    (nev![head], peek)
                }
            }
            None => (nev![head], peek),
        }
    }

    fn next(&mut self) -> Option<Self::Item> {
        loop {
            match self.iter.next() {
                None => return self.curr.take(),
                Some(v) => {
                    let f = &mut self.f;
                    let k = f(&v);

                    match (self.prev.as_ref(), &mut self.curr) {
                        // Continue some run of similar values.
                        (Some(p), Some(c)) if p == &k => {
                            c.push(v);
                        }
                        // We found a break; finally yield an NEVec.
                        (Some(_), Some(_)) => {
                            let curr = self.curr.take();
                            self.curr = Some(nev![v]);
                            self.prev = Some(k);
                            return curr;
                        }
                        // Very first iteration.
                        (_, _) => {
                            self.prev = Some(k);
                            self.curr = Some(nev![v]);
                        }
                    }
                }
            }
        }
    }
}

impl<I, K, V, F> IntoIterator for NEGroupBy<I, K, V, F>
where
    I: IntoIterator,
    F: FnMut(&I::Item) -> K,
    K: PartialEq,
{
    type Item = NEVec<I::Item>;

    type IntoIter = GroupBy<<I as IntoIterator>::IntoIter, K, I::Item, F>;

    fn into_iter(self) -> Self::IntoIter {
        GroupBy {
            iter: self.iter.into_iter(),
            f: Rc::new(RefCell::new(self.f)),
            prev: None,
            curr: None,
        }
    }
}

/// A (possibly empty) definition of the group-by operation that enables
/// [`NEGroupBy`] to be written. You aren't expected to use this directly, thus
/// there is no way to construct one.
pub struct GroupBy<I, K, V, F> {
    iter: I,
    f: Rc<RefCell<F>>,
    prev: Option<K>,
    curr: Option<NEVec<V>>,
}

impl<I, K, V, F> Iterator for GroupBy<I, K, V, F>
where
    I: Iterator<Item = V>,
    F: FnMut(&I::Item) -> K,
    K: PartialEq,
{
    type Item = NEVec<I::Item>;

    fn next(&mut self) -> Option<Self::Item> {
        loop {
            match self.iter.next() {
                None => return self.curr.take(),
                Some(v) => {
                    let k = {
                        let mut f = self.f.borrow_mut();
                        f(&v)
                    };

                    match (self.prev.as_ref(), &mut self.curr) {
                        // Continue some run of similar values.
                        (Some(p), Some(c)) if p == &k => {
                            c.push(v);
                        }
                        // We found a break; finally yield an NEVec.
                        (Some(_), Some(_)) => {
                            let curr = self.curr.take();
                            self.curr = Some(nev![v]);
                            self.prev = Some(k);
                            return curr;
                        }
                        // Very first iteration.
                        (_, _) => {
                            self.prev = Some(k);
                            self.curr = Some(nev![v]);
                        }
                    }
                }
            }
        }
    }
}

/// Flatten nested, non-empty structures.
///
/// See also [`std::iter::FlatMap`].
pub struct FlatMap<I, U, F> {
    iter: I,
    f: F,
    curr: Option<U>,
}

impl<I, U, V, F> NonEmptyIterator for FlatMap<I, U, F>
>>>>>>> d6a35969
where
    A: fmt::Debug,
    B: fmt::Debug,
{
    fn fmt(&self, f: &mut fmt::Formatter<'_>) -> fmt::Result {
        self.inner.fmt(f)
    }
}

/// Flatten nested, non-empty structures.
///
/// See also [`std::iter::FlatMap`].
#[must_use = "non-empty iterators are lazy and do nothing unless consumed"]
pub struct FlatMap<I, U: IntoIterator, F> {
    inner: std::iter::FlatMap<I, U, F>,
}

impl<I: Iterator, U: IntoIterator, F: FnMut(I::Item) -> U> NonEmptyIterator for FlatMap<I, U, F> {}

/// ```
/// use nonempty_collections::*;
///
/// let v = nev![1, 2, 3];
/// let r: Vec<_> = v
///     .into_nonempty_iter()
///     .flat_map(|n| nev![n])
///     .into_iter()
///     .collect();
/// assert_eq!(vec![1, 2, 3], r);
/// ```
impl<I: Iterator, U: IntoIterator, F: FnMut(I::Item) -> U> IntoIterator for FlatMap<I, U, F> {
    type Item = U::Item;

    type IntoIter = std::iter::FlatMap<I, U, F>;

    fn into_iter(self) -> Self::IntoIter {
        self.inner
    }
}

impl<I: fmt::Debug, U, F> fmt::Debug for FlatMap<I, U, F>
where
    U: IntoIterator,
    U::IntoIter: fmt::Debug,
{
    fn fmt(&self, f: &mut fmt::Formatter<'_>) -> fmt::Result {
        self.inner.fmt(f)
    }
}

impl<I: Clone, U, F: Clone> Clone for FlatMap<I, U, F>
where
    U: Clone + IntoIterator,
    U::IntoIter: Clone,
{
    fn clone(&self) -> Self {
        FlatMap {
            inner: self.inner.clone(),
        }
    }
}

/// Convenience trait extending [`Iterator`].
pub trait IteratorExt {
    /// The type of the elements being iterated over.
    type Item;

    /// Which kind of [`NonEmptyIterator`] are we turning this into?
    type IntoIter: NonEmptyIterator<Item = Self::Item>;

    /// Tries to convert `self` into a [`NonEmptyIterator`].
    ///
    /// ```
    /// use nonempty_collections::*;
    ///
    /// let a = vec![1];
    /// let x = a.into_iter().to_nonempty_iter();
    /// assert!(x.is_some());
    ///
    /// let y = x.unwrap().collect::<NEVec<_>>();
    /// assert_eq!(y.len().get(), 1);
    /// ```
    ///
    /// ```
    /// use nonempty_collections::*;
    ///
    /// let b: Vec<u8> = vec![];
    /// let x = b.into_iter().to_nonempty_iter();
    ///
    /// assert!(x.is_none());
    /// ```
    ///
    /// To construct non-empty collections directly, consider macros like
    /// [`crate::nev!`].
    fn to_nonempty_iter(self) -> Option<Self::IntoIter>;
}

impl<I, T> IteratorExt for I
where
    I: Iterator<Item = T>,
{
    type Item = T;
    type IntoIter = NonEmptyIterAdapter<Peekable<I>>;

    /// Converts this iterator into a non-empty iterator or returns `None` if
    /// the iterator is empty.
    fn to_nonempty_iter(self) -> Option<Self::IntoIter> {
        let mut iter = self.peekable();
        iter.peek()
            .is_some()
            .then_some(NonEmptyIterAdapter { inner: iter })
    }
}

/// An adapter for regular iterators that are known to be non-empty.
#[derive(Clone)]
#[must_use = "non-empty iterators are lazy and do nothing unless consumed"]
pub struct NonEmptyIterAdapter<I> {
    inner: I,
}

impl<I: Iterator> NonEmptyIterator for NonEmptyIterAdapter<I> {}

impl<I> IntoIterator for NonEmptyIterAdapter<I>
where
    I: Iterator,
{
    type Item = I::Item;

    type IntoIter = I;

    fn into_iter(self) -> Self::IntoIter {
        self.inner
    }
}

impl<I: fmt::Debug> fmt::Debug for NonEmptyIterAdapter<I> {
    fn fmt(&self, f: &mut fmt::Formatter<'_>) -> fmt::Result {
        self.inner.fmt(f)
    }
}

/// Convenience trait extending [`IntoIterator`].
pub trait IntoIteratorExt {
    /// The type of the elements being iterated over.
    type Item;
    /// Which kind of [`NonEmptyIterator`] are we turning this into?
    type IntoIter: NonEmptyIterator<Item = Self::Item>;

    /// Tries to convert `self` into a [`NonEmptyIterator`].
    ///
    /// ```
    /// use nonempty_collections::*;
    ///
    /// let a = vec![1];
    /// let x = a.try_into_nonempty_iter();
    /// assert!(x.is_some());
    ///
    /// let y = x.unwrap().collect::<NEVec<_>>();
    /// assert_eq!(y.len().get(), 1);
    /// ```
    ///
    /// ```
    /// use nonempty_collections::*;
    ///
    /// let b: Vec<u8> = vec![];
    /// let x = b.try_into_nonempty_iter();
    ///
    /// assert!(x.is_none());
    /// ```
    ///
    /// To construct non-empty collections directly, consider macros like
    /// [`crate::nev!`].
    fn try_into_nonempty_iter(self) -> Option<Self::IntoIter>;
}

impl<T> IntoIteratorExt for T
where
    T: IntoIterator,
{
    type Item = T::Item;

    type IntoIter = NonEmptyIterAdapter<Peekable<T::IntoIter>>;

    /// Tries to convert `self` into [`NonEmptyIterator`]. Calls `self.next()`
    /// once. If `self` doesn't return `Some` upon the first call to `next()`,
    /// returns `None`.
    fn try_into_nonempty_iter(self) -> Option<Self::IntoIter> {
        self.into_iter().to_nonempty_iter()
    }
<<<<<<< HEAD
=======
}

/// A wrapper type for easy derivation of [`IntoIterator`] for anything
/// that's already [`NonEmptyIterator`].
pub struct IntoIteratorProxy<T> {
    pub(crate) iter: T,
}

impl<T> Iterator for IntoIteratorProxy<T>
where
    T: NonEmptyIterator,
{
    type Item = T::Item;

    fn next(&mut self) -> Option<Self::Item> {
        self.iter.next()
    }
}

#[cfg(test)]
mod tests {
    use super::*;
    use crate::{nem, NEMap};

    #[test]
    fn into_hashset() {
        let m = nem!['a' => 1, 'b' => 2, 'c' => 3];
        let _: HashSet<_> = m.values().collect();
    }

    #[test]
    fn into_hashmap() {
        let m = nem!['a' => 1, 'b' => 2, 'c' => 3];
        let h: HashMap<_, _> = m.iter().map(|(k, v)| (*k, *v)).collect();
        let n = NEMap::try_from(h).unwrap();
        assert_eq!(m, n);
    }

    #[test]
    fn group_by_iterator_normal() {
        let orig: Vec<usize> = vec![1, 1, 2, 3, 3];
        let iter = orig.into_iter().map(|n| n + 1);
        let gb = GroupBy {
            iter,
            f: Rc::new(RefCell::new(|v: &usize| v.clone())),
            prev: None,
            curr: None,
        };

        let res: Vec<_> = gb.collect();
        assert_eq!(res, vec![nev![2, 2], nev![3], nev![4, 4]]);
    }

    #[test]
    fn group_by_iterator_empty() {
        let orig: Vec<usize> = vec![1, 1, 2, 3, 3];
        let iter = orig.into_iter().filter(|_| false);
        let gb = GroupBy {
            iter,
            f: Rc::new(RefCell::new(|v: &usize| v.clone())),
            prev: None,
            curr: None,
        };

        let res: Vec<_> = gb.collect();
        assert_eq!(res, Vec::new());
    }

    #[test]
    fn group_by_iterator_singleton() {
        let orig: Vec<usize> = vec![1];
        let iter = orig.into_iter();
        let gb = GroupBy {
            iter,
            f: Rc::new(RefCell::new(|v: &usize| v.clone())),
            prev: None,
            curr: None,
        };

        let res: Vec<_> = gb.collect();
        assert_eq!(res, vec![nev![1]]);
    }
>>>>>>> d6a35969
}<|MERGE_RESOLUTION|>--- conflicted
+++ resolved
@@ -1,24 +1,18 @@
 //! Non-empty iterators.
 
-<<<<<<< HEAD
-use core::fmt;
-=======
 use crate::nev;
 use crate::NEVec;
+use core::fmt;
 use std::cell::RefCell;
->>>>>>> d6a35969
 use std::cmp::Ordering;
 use std::collections::HashMap;
 use std::collections::HashSet;
 use std::hash::BuildHasher;
 use std::hash::Hash;
 use std::iter::Peekable;
-<<<<<<< HEAD
 use std::iter::Product;
 use std::iter::Sum;
-=======
 use std::iter::{Product, Sum};
->>>>>>> d6a35969
 use std::num::NonZeroUsize;
 use std::rc::Rc;
 use std::result::Result;
@@ -197,11 +191,7 @@
     fn cloned<'a, T>(self) -> Cloned<Self>
     where
         Self: Sized + NonEmptyIterator<Item = &'a T>,
-<<<<<<< HEAD
-        T: 'a + Clone,
-=======
         T: Clone + 'a,
->>>>>>> d6a35969
     {
         Cloned { iter: self }
     }
@@ -237,17 +227,10 @@
     /// let n1 = n0.iter().copied().collect();
     /// assert_eq!(n0, n1);
     /// ```
-<<<<<<< HEAD
     fn copied<'a, T>(self) -> Copied<Self::IntoIter>
-    where
-        Self: Sized + NonEmptyIterator<Item = &'a T>,
-        T: 'a + Copy,
-=======
-    fn copied<'a, T>(self) -> Copied<Self>
     where
         Self: Sized + NonEmptyIterator<Item = &'a T>,
         T: Copy + 'a,
->>>>>>> d6a35969
     {
         Copied {
             iter: self.into_iter().copied(),
@@ -825,9 +808,6 @@
     }
 }
 
-<<<<<<< HEAD
-impl<T: Eq + Hash, S: BuildHasher + Default> FromNonEmptyIterator<T> for HashSet<T, S> {
-=======
 impl<K, V> FromNonEmptyIterator<(K, V)> for HashMap<K, V>
 where
     K: Eq + Hash,
@@ -845,11 +825,11 @@
     }
 }
 
-impl<T> FromNonEmptyIterator<T> for HashSet<T>
+impl<T, S> FromNonEmptyIterator<T> for HashSet<T, S>
 where
     T: Eq + Hash,
-{
->>>>>>> d6a35969
+    S: BuildHasher + Default,
+{
     fn from_nonempty_iter<I>(iter: I) -> Self
     where
         I: IntoNonEmptyIterator<Item = T>,
@@ -1195,9 +1175,16 @@
     }
 }
 
-<<<<<<< HEAD
 impl<A, B> fmt::Debug for Zip<A, B>
-=======
+where
+    A: fmt::Debug,
+    B: fmt::Debug,
+{
+    fn fmt(&self, f: &mut fmt::Formatter<'_>) -> fmt::Result {
+        self.inner.fmt(f)
+    }
+}
+
 /// Wrapper struct for powering [`NonEmptyIterator::group_by`].
 pub struct NEGroupBy<I, K, V, F> {
     iter: I,
@@ -1364,26 +1351,6 @@
 /// Flatten nested, non-empty structures.
 ///
 /// See also [`std::iter::FlatMap`].
-pub struct FlatMap<I, U, F> {
-    iter: I,
-    f: F,
-    curr: Option<U>,
-}
-
-impl<I, U, V, F> NonEmptyIterator for FlatMap<I, U, F>
->>>>>>> d6a35969
-where
-    A: fmt::Debug,
-    B: fmt::Debug,
-{
-    fn fmt(&self, f: &mut fmt::Formatter<'_>) -> fmt::Result {
-        self.inner.fmt(f)
-    }
-}
-
-/// Flatten nested, non-empty structures.
-///
-/// See also [`std::iter::FlatMap`].
 #[must_use = "non-empty iterators are lazy and do nothing unless consumed"]
 pub struct FlatMap<I, U: IntoIterator, F> {
     inner: std::iter::FlatMap<I, U, F>,
@@ -1562,25 +1529,6 @@
     fn try_into_nonempty_iter(self) -> Option<Self::IntoIter> {
         self.into_iter().to_nonempty_iter()
     }
-<<<<<<< HEAD
-=======
-}
-
-/// A wrapper type for easy derivation of [`IntoIterator`] for anything
-/// that's already [`NonEmptyIterator`].
-pub struct IntoIteratorProxy<T> {
-    pub(crate) iter: T,
-}
-
-impl<T> Iterator for IntoIteratorProxy<T>
-where
-    T: NonEmptyIterator,
-{
-    type Item = T::Item;
-
-    fn next(&mut self) -> Option<Self::Item> {
-        self.iter.next()
-    }
 }
 
 #[cfg(test)]
@@ -1646,5 +1594,4 @@
         let res: Vec<_> = gb.collect();
         assert_eq!(res, vec![nev![1]]);
     }
->>>>>>> d6a35969
 }