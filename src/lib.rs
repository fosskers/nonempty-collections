#![allow(rustdoc::redundant_explicit_links)] // the explicit links are needed for cargo rdme
//! Non-empty variants of the standard collections.
//!
//! Non-emptiness can be a powerful guarantee. If your main use of `Vec` is as
//! an `Iterator`, then you may not need to distinguish on emptiness. But there
//! are indeed times when the `Vec` you receive as a function argument needs to
//! be non-empty or your function can't proceed. Similarly, there are times when
//! the `Vec` you return to a calling user needs to promise it actually contains
//! something.
//!
//! With `NEVec`, you're freed from the boilerplate of constantly needing to
//! check `is_empty()` or pattern matching before proceeding, or erroring if you
//! can't. So overall, code, type signatures, and logic become cleaner.
//!
//! Consider that unlike `Vec`, [`NEVec::first()`] and [`NEVec::last()`] don't
//! return in `Option`; they always succeed.
//!
//! Alongside [`NEVec`](crate::vector::NEVec) are its cousins
//! [`NESlice`](crate::slice::NESlice), [`NEMap`](crate::map::NEMap), and
//! [`NESet`](crate::set::NESet), which are all guaranteed to contain at least
//! one item.
//!
//! # Examples
//!
//! The simplest way to construct these non-empty collections is via their
//! macros: [`nev!`], [`nes!`], and [`nem!`]:
//!
//! ```
//! use nonempty_collections::*;
//!
//! let v: NEVec<u32> = nev![1, 2, 3];
//! let s: NESet<u32> = nes![1, 2, 2, 3]; // 1 2 3
//! let m: NEMap<&str, bool> = nem!["a" => true, "b" => false];
//! assert_eq!(&1, v.first());
//! assert_eq!(3, s.len().get());
//! assert!(m.get("a").unwrap());
//! ```
//!
//! Unlike the familiar `vec!` macro, `nev!` and friends require at least one
//! element:
//!
//! ```
//! use nonempty_collections::nev;
//!
//! let v = nev![1];
//! ```
//!
//! A value must be provided:
//!
//! ```compile_fail
//! let v = nev![]; // Doesn't compile!
//! ```
//!
//! Like `Vec`, you can also construct a [`NEVec`](crate::vector::NEVec) the old
//! fashioned way with [`NEVec::new()`] or its constructor:
//!
//! ```
//! use nonempty_collections::NEVec;
//!
//! let mut l = NEVec::from_vec(vec![42, 36, 58]).unwrap();
//! assert_eq!(&42, l.first());
//!
//! l.push(9001);
//! assert_eq!(l.last(), &9001);
//! ```
//!
//! And if necessary, you're free to convert to and from `Vec`:
//!
//! ```
//! use nonempty_collections::nev;
//! use nonempty_collections::NEVec;
//!
//! let l: NEVec<u32> = nev![42, 36, 58, 9001];
//! let v: Vec<u32> = l.into();
//! assert_eq!(v, vec![42, 36, 58, 9001]);
//!
//! let u: Option<NEVec<u32>> = NEVec::from_vec(v);
//! assert_eq!(Some(nev![42, 36, 58, 9001]), u);
//! ```
//!
//! # Iterators
//!
//! This library extends the notion of non-emptiness to iterators, and provides
//! the [`NonEmptyIterator`](crate::iter::NonEmptyIterator) trait. This has some
//! interesting consequences:
//!
//! - Functions like `map` preserve non-emptiness.
//! - Functions like `max` always have a result.
//! - A non-empty iterator chain can be `collect`ed back into a non-empty
//!   structure.
//! - You can chain many operations together without having to double-check for
//!   emptiness.
//!
//! ```
//! use nonempty_collections::*;
//!
//! let v: NEVec<_> = nev![1, 2, 3].into_nonempty_iter().map(|n| n + 1).collect();
//! assert_eq!(&2, v.first());
//! ```
//!
//! Consider also [`IteratorExt::to_nonempty_iter`](crate::iter::IteratorExt)
//! for converting any given [`Iterator`] into a non-empty one, if it contains
//! at least one item.
//!
//! # Arrays
//!
//! Since fixed-size arrays are by definition already not empty, they aren't
//! given a special wrapper type like [`NEVec`](crate::vector::NEVec). Instead,
//! we enable them to be easily iterated over in a compatible way:
//!
//! ```
//! use nonempty_collections::*;
//!
//! let a: [u32; 4] = [1, 2, 3, 4];
//! let v: NEVec<_> = a.into_nonempty_iter().map(|n| n + 1).collect();
//! assert_eq!(nev![2, 3, 4, 5], v);
//! ```
//! See [`NonEmptyArrayExt`](crate::array::NonEmptyArrayExt) for more
//! conversions.
//!
//! # Caveats
//!
//! Since `NEVec`, `NEMap`, and `NESet` must have a least one element, it is not
//! possible to implement the [`FromIterator`] trait for them. We can't
//! know, in general, if any given standard-library [`Iterator`] actually
//! contains something.
//!
//! # Features
//!
//! * `serde`: `serde` support.
//! * `indexmap`: adds [`NEIndexMap`](crate::index_map::NEIndexMap) a non-empty [`IndexMap`](https://docs.rs/indexmap/latest/indexmap/).
//! * `itertools`: adds [`NonEmptyItertools`](crate::itertools::NonEmptyItertools) a non-empty variant of [`itertools`](https://docs.rs/itertools/latest/itertools/).
//! * `either`: adds [`NEEither`](crate::either::NEEither) a non-empty variant of `Either` from the [`either` crate](https://docs.rs/either/latest/either/).

<<<<<<< HEAD
pub mod array;
#[cfg(feature = "either")]
pub mod either;
=======
>>>>>>> d6a35969
#[cfg(feature = "indexmap")]
pub mod index_map;

pub mod array;
pub mod iter;
#[cfg(feature = "itertools")]
pub mod itertools;
pub mod map;
pub mod set;
pub mod slice;
pub mod vector;

<<<<<<< HEAD
pub use array::ArrayNonEmptyIterator;
pub use array::NonEmptyArrayExt;
#[cfg(feature = "either")]
pub use either::NEEither;
=======
>>>>>>> d6a35969
#[cfg(feature = "indexmap")]
pub use index_map::NEIndexMap;

pub use array::ArrayNonEmptyIterator;
pub use array::NonEmptyArrayExt;
pub use iter::FromNonEmptyIterator;
pub use iter::IntoIteratorExt;
pub use iter::IntoNonEmptyIterator;
pub use iter::IteratorExt;
pub use iter::NonEmptyIterator;
#[cfg(feature = "itertools")]
pub use itertools::NonEmptyItertools;
pub use map::NEMap;
pub use nem as ne_hashmap;
pub use nes as ne_hashset;
pub use nev as ne_vec;
pub use set::NESet;
pub use slice::NESlice;
pub use vector::NEVec;

/// Errors typically involving type conversions.
#[derive(Debug, Clone)]
pub enum Error {
    /// There was nothing to decode.
    Empty,
}

impl std::fmt::Display for Error {
    fn fmt(&self, f: &mut std::fmt::Formatter<'_>) -> std::fmt::Result {
        match self {
            Error::Empty => write!(f, "Given collection was empty"),
        }
    }
}<|MERGE_RESOLUTION|>--- conflicted
+++ resolved
@@ -132,12 +132,9 @@
 //! * `itertools`: adds [`NonEmptyItertools`](crate::itertools::NonEmptyItertools) a non-empty variant of [`itertools`](https://docs.rs/itertools/latest/itertools/).
 //! * `either`: adds [`NEEither`](crate::either::NEEither) a non-empty variant of `Either` from the [`either` crate](https://docs.rs/either/latest/either/).
 
-<<<<<<< HEAD
 pub mod array;
 #[cfg(feature = "either")]
 pub mod either;
-=======
->>>>>>> d6a35969
 #[cfg(feature = "indexmap")]
 pub mod index_map;
 
@@ -150,13 +147,10 @@
 pub mod slice;
 pub mod vector;
 
-<<<<<<< HEAD
 pub use array::ArrayNonEmptyIterator;
 pub use array::NonEmptyArrayExt;
 #[cfg(feature = "either")]
 pub use either::NEEither;
-=======
->>>>>>> d6a35969
 #[cfg(feature = "indexmap")]
 pub use index_map::NEIndexMap;
 
